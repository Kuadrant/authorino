--- conflicted
+++ resolved
@@ -60,11 +60,7 @@
 	github.com/gogo/protobuf v1.3.2 // indirect
 	github.com/golang/groupcache v0.0.0-20210331224755-41bb18bfe9da // indirect
 	github.com/golang/protobuf v1.5.2 // indirect
-<<<<<<< HEAD
-	github.com/google/go-cmp v0.5.9 // indirect
-=======
 	github.com/google/go-cmp v0.5.8 // indirect
->>>>>>> 2d04aff5
 	github.com/google/gofuzz v1.2.0 // indirect
 	github.com/google/uuid v1.2.0 // indirect
 	github.com/googleapis/gnostic v0.5.5 // indirect
@@ -88,11 +84,7 @@
 	github.com/rcrowley/go-metrics v0.0.0-20200313005456-10cdbea86bc0 // indirect
 	github.com/sirupsen/logrus v1.9.0 // indirect
 	github.com/spf13/cast v1.4.1 // indirect
-<<<<<<< HEAD
-	github.com/stretchr/testify v1.8.1 // indirect
-=======
 	github.com/stretchr/testify v1.8.0 // indirect
->>>>>>> 2d04aff5
 	github.com/tidwall/match v1.1.1 // indirect
 	github.com/tidwall/pretty v1.2.0 // indirect
 	github.com/vektah/gqlparser/v2 v2.4.6 // indirect
@@ -106,16 +98,9 @@
 	go.uber.org/atomic v1.7.0 // indirect
 	go.uber.org/multierr v1.6.0 // indirect
 	golang.org/x/crypto v0.0.0-20220525230936-793ad666bf5e // indirect
-<<<<<<< HEAD
-	golang.org/x/oauth2 v0.0.0-20211104180415-d3ed0bb246c8 // indirect
-	golang.org/x/sys v0.0.0-20220919091848-fb04ddd9f9c8 // indirect
-	golang.org/x/term v0.0.0-20210927222741-03fcf44c2211 // indirect
-	golang.org/x/text v0.3.7 // indirect
-=======
 	golang.org/x/sys v0.5.0 // indirect
 	golang.org/x/term v0.5.0 // indirect
 	golang.org/x/text v0.7.0 // indirect
->>>>>>> 2d04aff5
 	golang.org/x/time v0.0.0-20210723032227-1f47c861a9ac // indirect
 	gomodules.xyz/jsonpatch/v2 v2.2.0 // indirect
 	google.golang.org/appengine v1.6.7 // indirect
